import csv
import datetime

from .ui.window import Window
from .ui import UI_GO_BACK
from .config import g_data
from .zybooks import Zybooks

class GradePuller:
    NUM_CANVAS_ID_COLUMNS = 5
    NUM_ZYBOOKS_ID_COLUMNS = 5

    def __init__(self):
        self.window = Window.get_window()
        self.zy_api = Zybooks()

    def pull(self):
        if not self.try_pull():
            self.window.create_popup("Grade Puller", ["Grade Puller stopped"])

    def try_pull(self):
        if not self.read_canvas_csv():
            return False
        if not self.select_canvas_assignment():
            return False
        if not self.fetch_zybooks_toc():
            return False
        if not self.select_zybook_sections():
            return False
        if not self.select_class_sections():
            return False
        if not self.select_due_times():
            return False
        if not self.fetch_completion_reports():
            return False
        self.tidy_canvas_students()
        self.create_canvas_to_zybook_mapping()
        self.report_unmatched_students()
        self.calculate_grades()
        self.write_upload_file()

        return True

    def read_canvas_csv(self):
        path = g_data.get_canvas_master()
        try:
            self.canvas_students = dict()
            with open(path, 'r', newline='') as canvas_master_file:
                canvas_reader = csv.DictReader(canvas_master_file)
                self.canvas_header = canvas_reader.fieldnames
                self.canvas_points_out_of = canvas_reader.__next__()
                for row in canvas_reader:
                    id_str = row['SIS User ID']
                    row['id_number'] = int(id_str) if id_str else -1
                    self.canvas_students[row['id_number']] = row
        except FileNotFoundError:
            self.window.create_popup("Error in Reading Master CSV", [f"Could not find {path}", "Please download the gradebook from Canvas and put it in the place noted above"])
            return False
        except PermissionError:
            self.window.create_popup("Error in Reading Master CSV", [f"Could not open {path} for reading", "Please have the owner of the file grant read permissions"])
            return False
        return True

    def select_canvas_assignment(self):
        real_assignments = self.canvas_header[GradePuller.NUM_CANVAS_ID_COLUMNS:]
        index = self.window.create_filtered_list("Assignment", input_data=real_assignments)
        if index is UI_GO_BACK:
            return False
        self.selected_canvas_assignment = real_assignments[index]
        return True

    def select_class_sections(self):
        num_sections = len(self.canvas_students[-1]['Section'].split('and')) #Test Student has id -1, and is in every section
        selected_sections = set()
        draw_sections = lambda: [f"[{'X' if el in selected_sections else ' '}] {el}" for el in range(1,num_sections+1)]
        section_callback = lambda selected_index: selected_sections.remove(selected_index+1) if selected_index+1 in selected_sections else selected_sections.add(selected_index+1)
        self.window.create_list_popup("Select Class Sections (use Back to finish)", callback=section_callback, list_fill=draw_sections)
        if not selected_sections:
            return False
        self.selected_class_sections = [el for el in selected_sections]
        return True

    def fetch_zybooks_toc(self):
        wait_controller = self.window.create_waiting_popup("TOC", ["Fetching TOC from zyBooks"])
        toc = self.zy_api.get_table_of_contents()
        wait_controller.close()
        if not toc:
            return False
        self.zybooks_toc = toc
        self.zybooks_sections = {(chapter['number'], section['number']): section for chapter in toc for section in chapter['sections']}
        return True

    def draw_zybook_sections(self, chapters_expanded, selected_sections):
        res = []
        items = []
        for chapter in self.zybooks_toc:
            res.append(f"{chapter['number']} - {chapter['title']}")
            items.append(chapter['number'])
            if chapters_expanded[chapter['number']]:
                for section in chapter['sections']:
                    section_string = f"{chapter['number']}.{section['number']} - {section['title']}"
                    is_selected = selected_sections[(chapter['number'], section['number'])]
                    if not section['hidden'] and not section['optional']:
                        res.append(f"  [{'X' if is_selected else ' '}] {section_string}")
                    else:
                        res.append(f"  -{'X' if is_selected else '-'}- {section_string} (hidden/optional)")
                    items.append((chapter['number'], section['number']))
        self.drawn_zybook_items = items
        return res

    def select_zybook_sections_callback(self, chapters_expanded, selected_sections, selected_index):
        item = self.drawn_zybook_items[selected_index]
        if isinstance(item, tuple): #is a section
            section = self.zybooks_sections[item]
            if not section['hidden'] and not section['optional']:
                selected_sections[item] = not selected_sections[item]
        else: #is a chapter
            chapters_expanded[item] = not chapters_expanded[item]

    def select_zybook_sections(self):
        chapters_expanded = {chapter['number']: False for chapter in self.zybooks_toc}
        selected_sections = {(chapter['number'], section['number']): False for chapter in self.zybooks_toc for section in chapter['sections']}
        draw_sections = lambda: self.draw_zybook_sections(chapters_expanded, selected_sections)
        draw_sections()
        section_callback = lambda selected_index: self.select_zybook_sections_callback(chapters_expanded, selected_sections, selected_index)
        self.window.create_list_popup("Select zyBook Sections (use Back to finish)", callback=section_callback, list_fill=draw_sections)
        self.selected_zybook_sections = []
        for section_numbers, selected in selected_sections.items():
            if selected:
                self.selected_zybook_sections.append(self.zybooks_sections[section_numbers])
        if not self.selected_zybook_sections:
            return False
        return True

    def select_due_times_callback(self, selected_index):
        section = self.selected_class_sections[selected_index]
        old_time_str = self.due_times[section].strftime("%m.%d.%Y:%H.%M.%S")
        new_time_str = self.window.create_text_input("Enter due date [MM.DD.YYYY:HH.MM.SS]", text=old_time_str)
        if new_time_str == Window.CANCEL:
            return

        new_time = datetime.datetime.strptime(new_time_str, "%m.%d.%Y:%H.%M.%S").astimezone(tz=None)
        self.due_times[section] = new_time

        if selected_index == 0 and len(self.selected_class_sections) > 1: #For convenience, allow the day to carried across all sections so that only the time has to be changed for the rest
            do_set_all_sections = self.window.create_bool_popup("Set Due Time", ["Set all sections to this due time?"])
            if do_set_all_sections:
                for section in self.due_times:
                    self.due_times[section] = new_time

    def select_due_times(self):
        now = datetime.datetime.now()
        self.due_times = {section: now for section in self.selected_class_sections}
        draw = lambda: [f"Section {section}: {time.strftime('%m.%d.%Y:%H.%M.%S')}" for section, time in self.due_times.items()]
        self.window.create_list_popup("Set Due Times (use Back to finish)", callback=self.select_due_times_callback, list_fill=draw)
        if all(el is now for el in self.due_times.values()):
            return False
        return True

    def fetch_completion_reports(self):
        wait_msg = ["Fetching completion reports from zyBooks", f"Completed 0/{len(self.selected_class_sections)}"]
        wait_controller = self.window.create_waiting_popup("Fetch Reports", wait_msg)
        num_completed = 0

        self.zybooks_students = dict()
        for class_section in self.selected_class_sections:
            csv_string = self.zy_api.get_completion_report(self.due_times[class_section], self.selected_zybook_sections)
            if not csv_string:
                return False

            csv_rows = csv_string.split("\r\n")

            csv_reader = csv.DictReader(csv_rows)
            self.zybooks_header = csv_reader.fieldnames

            total_field_name = ""
            for field_name in self.zybooks_header:
                if "Total" in field_name:
                    total_field_name = field_name
                    break

            for row in csv_reader:
                if int(row['Class section']) == class_section:
                    row['id_number'] = int(''.join([c for c in row['Student ID'] if c.isdigit()]))
                    row['grade'] = float(row[total_field_name])
                    self.zybooks_students[row['id_number']] = row
<<<<<<< HEAD

            num_completed += 1
            wait_msg[-1] = f"Completed {num_completed}/{len(self.selected_class_sections)}"
            wait_controller.update()

        wait_controller.close()
        return True            
    
=======
        return True

>>>>>>> 58885c95
    def tidy_canvas_students(self):
        filtered = dict()
        for student_id, student in self.canvas_students.items():
            section_str = student['Section']
            section_num = int(section_str.split('-')[1].split(':')[0])
            if section_num in self.selected_class_sections and student_id != -1:
                grade_str = student[self.selected_canvas_assignment]
                student['grade'] = float(grade_str) if grade_str and grade_str != "N/A" else None
                filtered[student_id] = student
        self.canvas_students = filtered

    def create_canvas_to_zybook_mapping(self):
        """Creates the mapped students dictionary and populates unmatched students lists

        All zybook students begin unmatched and are removed when paired with a canvas student.
        The canvas unmatched list populates as canvas students don't find pairs
        """
        self.mapped_students = dict()
        self.unmatched_canvas_students = dict()
        self.unmatched_zybook_students = self.zybooks_students.copy()

        for student_id, canvas_student in self.canvas_students.items():
            zystudent = None
            if student_id in self.zybooks_students:
                zystudent = self.zybooks_students[student_id]
            self.mapped_students[student_id] = (canvas_student, zystudent)
            if zystudent is None:
                self.unmatched_canvas_students[student_id] = canvas_student
            else:
                del self.unmatched_zybook_students[student_id]

    def report_unmatched_canvas_students(self):
        path = self.window.create_filename_input(purpose="the unmatched Canvas students")
        if path is None:
            return False

        with open(path, 'w', newline='') as out_file:
            fieldnames = self.canvas_header[:GradePuller.NUM_CANVAS_ID_COLUMNS]
            writer = csv.DictWriter(out_file, fieldnames=fieldnames, extrasaction='ignore')
            writer.writeheader()
            writer.writerows(self.unmatched_canvas_students.values())

    def report_unmatched_zybook_students(self):
        path = self.window.create_filename_input(purpose="the unmatched zyBook students")
        if path is None:
            return False

        with open(path, 'w', newline='') as out_file:
            fieldnames = self.zybooks_header[:GradePuller.NUM_ZYBOOKS_ID_COLUMNS]
            writer = csv.DictWriter(out_file, fieldnames=fieldnames, extrasaction='ignore')
            writer.writeheader()
            writer.writerows(self.unmatched_zybook_students.values())

    def report_unmatched_students(self):
        if self.window.create_bool_popup("Unmatched Reports", ["Write a file of unmatched Canvas students?"]):
            self.report_unmatched_canvas_students()
        if self.window.create_bool_popup("Unmatched Reports", ["Write a file of unmatched zyBooks students?"]):
            self.report_unmatched_zybook_students()

    def calc_grade_for(self, student_id):
        student_tuple = self.mapped_students[student_id]
        canvas_student = student_tuple[0]
        zybook_student = student_tuple[1]
        if zybook_student is not None and canvas_student['grade'] is not None:
            return max(canvas_student['grade'], zybook_student['grade'])
        elif zybook_student is not None and canvas_student['grade'] is None:
            return zybook_student['grade']
        elif zybook_student is None and canvas_student['grade'] is not None:
            return canvas_student['grade']
        else:
            return 0.0


    def calculate_grades(self):
        for student_id in self.canvas_students:
            grade = self.calc_grade_for(student_id)
            self.canvas_students[student_id][self.selected_canvas_assignment] = str(grade)

    def write_upload_file(self):
        path = self.window.create_filename_input(purpose="the upload file")
        if path is None:
            return False

        with open(path, 'w', newline='') as out_file:
            fieldnames = self.canvas_header[:GradePuller.NUM_CANVAS_ID_COLUMNS] + [self.selected_canvas_assignment]
            writer = csv.DictWriter(out_file, fieldnames=fieldnames, extrasaction='ignore')
            writer.writeheader()
            writer.writerow(self.canvas_points_out_of)
            writer.writerows(self.canvas_students.values())

def start():
    puller = GradePuller()
    puller.pull()<|MERGE_RESOLUTION|>--- conflicted
+++ resolved
@@ -184,7 +184,6 @@
                     row['id_number'] = int(''.join([c for c in row['Student ID'] if c.isdigit()]))
                     row['grade'] = float(row[total_field_name])
                     self.zybooks_students[row['id_number']] = row
-<<<<<<< HEAD
 
             num_completed += 1
             wait_msg[-1] = f"Completed {num_completed}/{len(self.selected_class_sections)}"
@@ -192,11 +191,7 @@
 
         wait_controller.close()
         return True            
-    
-=======
-        return True
-
->>>>>>> 58885c95
+
     def tidy_canvas_students(self):
         filtered = dict()
         for student_id, student in self.canvas_students.items():
