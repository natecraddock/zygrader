"""User: User preference window management"""
import base64
import sys

from zygrader import ui, zybooks
from zygrader.class_manager import download_roster
from zygrader.config import preferences
from zygrader.config.shared import SharedData
from zygrader.zybooks import Zybooks


def decode_password(password):
    """Decode a base64 encoded password"""
    decoded = base64.b64decode(password)
    return decoded.decode("utf-8")


def encode_password(password):
    """Encode a password in base64 for slight security"""
    return str(base64.b64encode(password.encode("ascii")), "utf-8")


def authenticate(window: ui.Window, zy_api: Zybooks, email, password):
    """Authenticate to the zyBooks api with the email and password."""
    def wait_fn():
        success = zy_api.authenticate(email, password)
        if success:
            download_roster(silent=True)
        return success

    popup = ui.layers.WaitPopup("Signing in")
    popup.set_message([f"Signing into zyBooks as {email}..."])
    popup.set_wait_fn(wait_fn)
    window.run_layer(popup)

    if popup.was_canceled():
        return False

    authenticated = popup.get_result()
    if not authenticated:
        popup = ui.layers.Popup("Error")
        popup.set_message(["Invalid Credentials"])
        window.run_layer(popup)
    return authenticated


def get_password(window: ui.Window):
    """Prompt for the user's password"""

    text_input = ui.layers.TextInputLayer(
        "Enter Password", mask=ui.components.TextInput.TEXT_MASKED)
    text_input.set_prompt(["Enter your zyBooks password"])
    window.run_layer(text_input, "Sign In")

    if text_input.was_canceled():
        return False

    return text_input.get_text()


# Create a user account
def create_account(window: ui.Window, zy_api):
    """Create zybooks user account info (email & password) in config"""

    while True:
        # Get user account information
        text_input = ui.layers.TextInputLayer("Enter Email")
        text_input.set_prompt(["Enter your zyBooks email"])
        window.run_layer(text_input, "Sign In")

        if text_input.was_canceled():
            return False

        email = text_input.get_text()
        password = get_password(window)
        if not password:
            return False

        if authenticate(window, zy_api, email, password):
            break

    return email, password


def login(window: ui.Window):
    """Authenticate to zybooks with the user's email and password
    or create an account if one does not exist"""
    zy_api = zybooks.Zybooks()

    email = preferences.get("email")
    password = preferences.get("password")

    # If user email and password exist, authenticate and return
    if email and password:
        password = decode_password(password)
        authenticated = authenticate(window, zy_api, email, password)
        return authenticated

    # User does not have account created
    if not email:
        credentials = create_account(window, zy_api)
        if not credentials:
            return False

        email, password = credentials
        preferences.set("email", email)

        popup = ui.layers.BoolPopup("Save Password")
        popup.set_message(["Would you like to save your password?"])
        window.run_layer(popup)

        save_password = popup.get_result()
        if save_password:
            preferences.set("save_password", True)
            password = encode_password(password)
            preferences.set("password", password)
        else:
            preferences.set("save_password", False)

    # User has account (email), but has not saved their password.
    # Ask user for their password.
    elif not password:
        while True:
            password = get_password(window)
            if not password:
                return False

            if authenticate(window, zy_api, email, password):
                if preferences.get("save_password"):
                    password = encode_password(password)
                    preferences.set("password", password)
                break

    return True


def logout():
    """Log a user out by erasing their email and password from config"""
    window = ui.get_window()

    # Clear account information
    preferences.set("email", "")
    preferences.set("password", "")

    msg = [
        "You have been logged out. Would you like to sign in with different credentials?",
        "",
        "Answering `No` will quit zygrader.",
    ]
    popup = ui.layers.BoolPopup("Sign in?")
    popup.set_message(msg)

    sign_in = window.run_layer(popup)
    if sign_in:
        login(window)
    else:
        event_manager = ui.get_events()
        event_manager.push_zygrader_quit_event()


def save_password_toggle():
    """Toggle saving the user's password in their config file (encoded)"""
    if not preferences.get("save_password"):
        preferences.set("password", "")
    else:
        window = ui.get_window()
<<<<<<< HEAD
        popup = ui.layers.Popup("Remember Password")
        popup.set_message(
            ["Next time you start zygrader your password will be saved."])
        window.run_layer(popup)
=======
        window.create_popup(
            "Remember Password",
            ["Next time you start zygrader your password will be saved."],
        )


# Preference types
# Toggle for booleans
# Menu for submenus
# Action for 1 time actions
PREFERENCE_TOGGLE = 1
PREFERENCE_MENU = 2
PREFERENCE_ACTION = 3


class Preference:
    """Holds information for a user preference item"""
    def __init__(self, name, description, select_fn, _type=PREFERENCE_TOGGLE):
        self.name = name
        self.description = description
        self.select_fn = select_fn
        self.type = _type


PREFERENCES = [
    Preference("left_right_arrow_nav", "Left/Right Arrow Navigation",
               toggle_preference),
    Preference("use_esc_back", "Use Esc key to exit menus", toggle_preference),
    Preference("clear_filter", "Auto Clear List Filters", toggle_preference),
    Preference("vim_mode", "Vim Mode", toggle_preference),
    Preference("dark_mode", "Dark Mode", toggle_preference),
    Preference("christmas_mode", "Christmas Theme", toggle_preference),
    Preference("spooky_mode", "Spooky Theme", toggle_preference),
    Preference("browser_diff", "Open Diffs in Browser", toggle_preference),
    Preference("save_password", "Remember Password", save_password_toggle),
    Preference(
        "class_code",
        "Override Class Code",
        set_class_code_override_menu,
        PREFERENCE_MENU,
    ),
    Preference("editor", "Set Editor", set_editor_menu, PREFERENCE_MENU),
    Preference("log_out", "Log Out", logout, PREFERENCE_ACTION),
]


def draw_preferences():
    """Create the list of user preferences"""
    options = []
    for pref in PREFERENCES:
        if pref.type in {PREFERENCE_MENU, PREFERENCE_ACTION}:
            options.append(f"    {pref.description}")
        else:
            if preferences.get(pref.name):
                options.append(f"[X] {pref.description}")
            else:
                options.append(f"[ ] {pref.description}")
>>>>>>> 08c7b672


class PreferenceToggle(ui.layers.Toggle):
    def __init__(self, name, extra_fn=None):
        super().__init__(name, preferences.get, preferences.set, extra_fn)


class PreferenceRadio(ui.layers.Radio):
    def __init__(self, name):
        super().__init__(name, preferences.get, preferences.set)


def preferences_menu():
    """Create the preferences popup"""
    window = ui.get_window()
    popup = ui.layers.ListLayer("User Preferences", popup=True)

    row = popup.add_row_parent("Appearance")
    row.add_row_toggle("Dark Mode", PreferenceToggle("dark_mode"))
    row.add_row_toggle("Christmas Theme", PreferenceToggle("christmas_mode"))

    row = popup.add_row_parent("Navigation")
    row.add_row_toggle("Vim Mode", PreferenceToggle("vim_mode"))
    row.add_row_toggle("Left/Right Arrow Navigation",
                       PreferenceToggle("left_right_arrow_nav"))
    row.add_row_toggle("Use Esc key to exit menus",
                       PreferenceToggle("use_esc_back"))

    # Editor selection submenu
    row = popup.add_row_parent("Text Editor")
    radio = PreferenceRadio("editor")
    for editor_name in preferences.EDITORS:
        radio.add_value(editor_name)
    for editor_name in preferences.EDITORS:
        row.add_row_radio(editor_name, radio)

    row = popup.add_row_parent("Other")
    row.add_row_toggle("Auto Clear List Filters",
                       PreferenceToggle("clear_filter"))
    row.add_row_toggle("Open Diffs in Browser",
                       PreferenceToggle("browser_diff"))

    # Class code selector
    row = popup.add_row_parent("Class Code")
    radio = PreferenceRadio("class_code")
    class_codes = SharedData.get_class_codes()
    class_codes.insert(0, "No Override")
    for code in class_codes:
        radio.add_value(code)
    for code in class_codes:
        row.add_row_radio(code, radio)

    row = popup.add_row_parent("Account")
    row.add_row_toggle("Remember Password",
                       PreferenceToggle("save_password", save_password_toggle))
    row.add_row_text("Log Out", logout)

    window.register_layer(popup, "Preferences")<|MERGE_RESOLUTION|>--- conflicted
+++ resolved
@@ -164,70 +164,10 @@
         preferences.set("password", "")
     else:
         window = ui.get_window()
-<<<<<<< HEAD
         popup = ui.layers.Popup("Remember Password")
         popup.set_message(
             ["Next time you start zygrader your password will be saved."])
         window.run_layer(popup)
-=======
-        window.create_popup(
-            "Remember Password",
-            ["Next time you start zygrader your password will be saved."],
-        )
-
-
-# Preference types
-# Toggle for booleans
-# Menu for submenus
-# Action for 1 time actions
-PREFERENCE_TOGGLE = 1
-PREFERENCE_MENU = 2
-PREFERENCE_ACTION = 3
-
-
-class Preference:
-    """Holds information for a user preference item"""
-    def __init__(self, name, description, select_fn, _type=PREFERENCE_TOGGLE):
-        self.name = name
-        self.description = description
-        self.select_fn = select_fn
-        self.type = _type
-
-
-PREFERENCES = [
-    Preference("left_right_arrow_nav", "Left/Right Arrow Navigation",
-               toggle_preference),
-    Preference("use_esc_back", "Use Esc key to exit menus", toggle_preference),
-    Preference("clear_filter", "Auto Clear List Filters", toggle_preference),
-    Preference("vim_mode", "Vim Mode", toggle_preference),
-    Preference("dark_mode", "Dark Mode", toggle_preference),
-    Preference("christmas_mode", "Christmas Theme", toggle_preference),
-    Preference("spooky_mode", "Spooky Theme", toggle_preference),
-    Preference("browser_diff", "Open Diffs in Browser", toggle_preference),
-    Preference("save_password", "Remember Password", save_password_toggle),
-    Preference(
-        "class_code",
-        "Override Class Code",
-        set_class_code_override_menu,
-        PREFERENCE_MENU,
-    ),
-    Preference("editor", "Set Editor", set_editor_menu, PREFERENCE_MENU),
-    Preference("log_out", "Log Out", logout, PREFERENCE_ACTION),
-]
-
-
-def draw_preferences():
-    """Create the list of user preferences"""
-    options = []
-    for pref in PREFERENCES:
-        if pref.type in {PREFERENCE_MENU, PREFERENCE_ACTION}:
-            options.append(f"    {pref.description}")
-        else:
-            if preferences.get(pref.name):
-                options.append(f"[X] {pref.description}")
-            else:
-                options.append(f"[ ] {pref.description}")
->>>>>>> 08c7b672
 
 
 class PreferenceToggle(ui.layers.Toggle):
@@ -248,6 +188,7 @@
     row = popup.add_row_parent("Appearance")
     row.add_row_toggle("Dark Mode", PreferenceToggle("dark_mode"))
     row.add_row_toggle("Christmas Theme", PreferenceToggle("christmas_mode"))
+    row.add_row_toggle("Spooky Theme", PreferenceToggle("spooky_mode"))
 
     row = popup.add_row_parent("Navigation")
     row.add_row_toggle("Vim Mode", PreferenceToggle("vim_mode"))
