--- conflicted
+++ resolved
@@ -25,11 +25,8 @@
     RIGHT = 5
     CHAR_INPUT = 6
     ESC = 7
-<<<<<<< HEAD
-    REFRESH = 8
-=======
     DELETE = 8
->>>>>>> 303357c4
+    REFRESH = 9
 
     def __init__(self, event_type, value):
         self.type = event_type
