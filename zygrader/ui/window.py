"""Window: The zygrader window manager and input handling"""
import curses
import typing

<<<<<<< HEAD
from zygrader.config.preferences import is_preference_set
from . import components, events
from .events import Event, GO_BACK
=======
from zygrader.config import preferences
from . import components
>>>>>>> 5fb81211
from .utils import add_str, resize_window
from .layers import ComponentLayer


class WinContext:
    """A wrapper for the current window context when components execute a callback"""
    def __init__(self, window, event: Event, component, custom_data):
        self.window = window
        self.event = event
        self.component = component
        self.data = custom_data


class Tab:
    """A tab holds a stack of component layers. Zygrader always has 4 tabs, they are not always visible."""
    def __init__(self):
        self.component_layers: typing.List[ComponentLayer] = []
        self.active_layer: ComponentLayer = None
        self.open = False


class Window:
    EVENT_REFRESH_LIST = "flags_and_locks"
    CANCEL = -1

    instance = None

    @staticmethod
    def get_window() -> "Window":
        if Window.instance:
            return Window.instance
        return None

    def update_preferences(self):
<<<<<<< HEAD
        self.dark_mode = is_preference_set("dark_mode")
        self.christmas_mode = is_preference_set("christmas_mode")
        self.events.vim_mode = is_preference_set("vim_mode")
        self.left_right_menu_nav = is_preference_set("left_right_arrow_nav")
        self.clear_filter = is_preference_set("clear_filter")
        self.use_esc_back = is_preference_set("use_esc_back")
=======
        self.dark_mode = preferences.get("dark_mode")
        self.christmas_mode = preferences.get("christmas_mode")
        self.vim_mode = preferences.get("vim_mode")
        self.left_right_menu_nav = preferences.get("left_right_arrow_nav")
        self.clear_filter = preferences.get("clear_filter")
        self.use_esc_back = preferences.get("use_esc_back")
>>>>>>> 5fb81211

    def __init__(self, callback, window_name):
        Window.instance = self
        """Initialize screen and run callback function"""
        self.name = window_name

        self.tabs: typing.List[Tab] = []
        self.active_tab: Tab = Tab()

        curses.wrapper(self.__init_curses, callback)

        # Cleanup when finished accepting input
        self.stdscr.clear()
        self.stdscr.refresh()
        curses.endwin()

    def __init_curses(self, stdscr, callback):
        """Configure basic curses settings"""
        self.stdscr = stdscr

        # We use halfdelay with a delay of 1/10 of a second to prevent
        # using the 100% of a CPU core while checking for input.
        # Previously we used nodelay(True) which caused excessive CPU cycles.
        # We must use at least halfdelay to prevent input from blocking.
        curses.halfdelay(1)

        self.__get_window_dimensions()

        # Hide cursor
        curses.curs_set(0)

        self.__init_colors()

        # Create header
        self.header = curses.newwin(1, self.cols, 0, 0)
        self.header.bkgd(" ", curses.color_pair(1))

        # Stacks for Components and header titles
        self.components = []
        self.header_titles = [""]

        # Used for animated themes
        self.header_offset = 0
        self.__header_title = ""
        self.__header_title_load = ""
        self.__email_text = ""

        # All user input handling is done inside the EventManager class.
        self.events = events.EventManager()

        # Set user preference variables
        self.update_preferences()

        # Execute callback with a reference to the window object
        callback(self)

    def __get_window_dimensions(self):
        self.rows, self.cols = self.stdscr.getmaxyx()

    def __init_colors(self):
        curses.init_pair(1, curses.COLOR_WHITE, curses.COLOR_BLACK)
        curses.init_pair(2, curses.COLOR_RED, curses.COLOR_BLACK)

        # Holiday LIGHT variant
        curses.init_pair(3, curses.COLOR_GREEN, curses.COLOR_WHITE)
        curses.init_pair(4, curses.COLOR_RED, curses.COLOR_WHITE)

        # Holiday DARK variant
        curses.init_pair(5, curses.COLOR_GREEN, curses.COLOR_BLACK)
        curses.init_pair(6, curses.COLOR_RED, curses.COLOR_BLACK)

        # Flagged lines
        curses.init_pair(7, curses.COLOR_CYAN, curses.COLOR_BLACK)

    def __resize_terminal(self):
        """Function to run after resize events in the terminal"""
        self.__get_window_dimensions()
        curses.resize_term(self.rows, self.cols)

        for component in self.components:
            component.resize(self.rows, self.cols)

        self.draw()

    def get_header_colors(self):
        if self.dark_mode:
            return curses.color_pair(5), curses.color_pair(6)
        return curses.color_pair(3), curses.color_pair(4)

    def set_email(self, email):
        self.__email_text = email

    def set_header(self, text):
        """Load a string to be used for the next component"""
        self.__header_title_load = text

    def draw_header(self):
        """Set the header text"""
        self.header.erase()
        resize_window(self.header, 1, self.cols)

        # Store the cursor location
        loc = curses.getsyx()

        if self.header_titles[-1]:
            self.__header_title = self.header_titles[-1]

        if self.__header_title:
            if callable(self.__header_title):
                display_text = f"{self.name} | {self.__header_title()}"
            else:
                display_text = f"{self.name} | {self.__header_title}"
        else:
            display_text = self.name

        if self.__email_text:
            display_text += f" | {self.__email_text}"

        if self.events.insert_mode:
            display_text += " | INSERT"
        elif self.events.mark_mode:
            display_text += " | VISUAL"

        # Centered header
        row = self.cols // 2 - len(display_text) // 2
        add_str(self.header, 0, row, display_text)

        # Christmas theme
        if self.christmas_mode:
            red, green = self.get_header_colors()

            for row in range(self.cols):
                if ((row // 2) + self.header_offset) % 2 is 0:
                    self.header.chgat(0, row, red | curses.A_BOLD)
                else:
                    self.header.chgat(0, row, green | curses.A_BOLD)

        self.header.noutrefresh()

        curses.setsyx(*loc)

    def register_layer(self, layer: ComponentLayer):
        self.active_tab.component_layers.append(layer)
        self.active_tab.active_layer = layer

    def loop(self):
        """Handle events in a loop until the program is exited"""
        while True:
            # Get the event on the front of the queue
            event = self.events.get_event()

            # Events are either handled directly by the window manager or
            # are passed to the active component layer in the active tab.
            if event.type == Event.HEADER_UPDATE:
                # self.update_header()
                pass
            else:
                self.active_tab.active_layer.event_handler(event)

            # Recalculate windows
            for layer in self.active_tab.component_layers:
                layer.draw()

            # All windows have been tagged for redraw with noutrefresh,
            # now do a single draw pass with doupdate.
            curses.doupdate()

    def draw(self):
        """Draw each component in the stack"""
        self.update_window()
        self.stdscr.erase()
        self.stdscr.noutrefresh()

        self.draw_header()

        # Find last blocking component
        block_index = 0
        for index in reversed(range(len(self.components))):
            if self.components[index].blocking:
                block_index = index
                break

        for component in self.components[block_index:]:
            component.draw()

        # All windows have been tagged for redraw with noutrefresh
        # Now do a single draw pass with doupdate
        curses.doupdate()

    def update_window(self):
        if self.dark_mode:
            curses.init_pair(1, curses.COLOR_WHITE, curses.COLOR_BLACK)
            curses.init_pair(7, curses.COLOR_CYAN, curses.COLOR_BLACK)
            curses.init_pair(2, curses.COLOR_RED, curses.COLOR_BLACK)
        else:
            curses.init_pair(1, curses.COLOR_BLACK, curses.COLOR_WHITE)
            curses.init_pair(7, curses.COLOR_CYAN, curses.COLOR_WHITE)
            curses.init_pair(2, curses.COLOR_RED, curses.COLOR_WHITE)
        self.stdscr.bkgd(" ", curses.color_pair(1))

    def component_init(self, component):
        self.events.disable_modes()

        self.components.append(component)
        if self.__header_title_load:
            self.header_titles.append(self.__header_title_load)
            self.__header_title_load = ""
        else:
            self.header_titles.append(self.header_titles[-1])

        self.draw()

    def component_deinit(self):
        self.events.disable_modes()

        self.components.pop()
        self.header_titles.pop()
        self.draw()

    def create_popup(self, title, message, align=components.Popup.ALIGN_CENTER):
        """Create a popup with title and message that returns after enter"""
        popup = components.Popup(self.rows, self.cols, title, message, align)
        self.component_init(popup)

        while True:
            event = self.events.get_event()

            if event.type == Event.ENTER:
                break

            self.draw()

        self.component_deinit()

    def create_waiting_popup(self,
                             title,
                             message,
                             align=components.Popup.ALIGN_CENTER):
        """Create a popup that the user cannot exit out of.

        Exiting the popup must be done by calling close() on the returned control object.
        The creator of the popup should block until it calls close() to avoid input issues.
        """
        class WaitingPopupControl:
            def __init__(self, window):
                self.window = window
                self.has_exited = False

            def update(self):
                self.window.draw()

            def close(self):
                if not self.has_exited:
                    self.window.component_deinit()
                    self.window.events.clear_event_queue()
                self.has_exited = True

        popup = components.OptionsPopup(self.rows, self.cols, title, message,
                                        [], False, align)
        self.component_init(popup)

        return WaitingPopupControl(self)

    def create_bool_popup(self,
                          title,
                          message,
                          align=components.Popup.ALIGN_CENTER):
        """Create a popup with title and message that returns true/false"""
        options = ["Yes", "No"]
        popup = components.OptionsPopup(self.rows, self.cols, title, message,
                                        options, False, align)
        self.component_init(popup)

        while True:
            event = self.events.get_event()

            if event.type in {Event.LEFT, Event.UP, Event.BTAB}:
                popup.previous()
            elif event.type in {Event.RIGHT, Event.DOWN, Event.TAB}:
                popup.next()
            elif event.type == Event.ENTER:
                break

            self.draw()

        self.component_deinit()

        return popup.selected() == options[0]

    def create_options_popup(self,
                             title,
                             message,
                             options,
                             align=components.Popup.ALIGN_CENTER):
        """Create a popup with multiple options that can be selected with the keyboard.
        options is either a dictionary of string to callback function pairs or a list of strings
        """
        use_dict = bool(isinstance(options, dict))

        popup = components.OptionsPopup(self.rows, self.cols, title, message,
                                        options, use_dict, align)
        self.component_init(popup)

        while True:
            event = self.events.get_event()

            if event.type in {Event.LEFT, Event.UP, Event.BTAB}:
                popup.previous()
            elif event.type in {Event.RIGHT, Event.DOWN, Event.TAB}:
                popup.next()
            elif event.type == Event.HOME:
                popup.first()
            elif event.type == Event.END:
                popup.last()
            elif event.type == Event.ESC and self.use_esc_back:
                break
            elif event.type == Event.ENTER:
                if use_dict:
                    callback_fn = popup.selected()
                    if not callback_fn:
                        break
                    ret = callback_fn(WinContext(self, event, popup, None))
                    if ret:
                        break
                else:
                    break

            self.draw()

        self.component_deinit()

        if not use_dict:
            return popup.selected()

    def create_datetime_spinner(self,
                                title,
                                time=None,
                                quickpicks=None,
                                optional=False,
                                include_date=True):
        """Create a popup with a datetime spinner to select a datetime.
        time is the initial time to present
        quickpicks is an optional list of (minute, second) pairs.
         If provided, spinning the minute field will spin through the quickpicks
        """

        popup = components.DatetimeSpinner(self.rows, self.cols, title, time,
                                           quickpicks, optional, include_date)

        self.component_init(popup)

        retval = None
        while True:
            event = self.events.get_event()

            if event.type in {Event.LEFT, Event.BTAB}:
                popup.previous_field()
            elif event.type in {Event.RIGHT, Event.TAB}:
                popup.next_field()
            elif event.type == Event.HOME:
                popup.first_field()
            elif event.type == Event.END:
                popup.last_field()
            elif event.type == Event.UP:
                popup.increment_field()
            elif event.type == Event.DOWN:
                popup.decrement_field()
            elif event.type == Event.SUP:
                popup.alt_increment_field()
            elif event.type == Event.SDOWN:
                popup.alt_decrement_field()
            elif event.type == Event.CHAR_INPUT:
                popup.addchar(event.value)
            elif event.type == Event.ESC and self.use_esc_back:
                retval = GO_BACK
                break
            elif event.type == Event.ENTER and popup.is_confirmed():
                break

            self.draw()

        self.component_deinit()

        return retval if retval else popup.get_time()

    def create_list_popup(self,
                          title,
                          input_data=None,
                          callback=None,
                          list_fill=None):
        """Create a popup with a list of options that can be scrolled and selected

        If input_data (list) is supplied, the list will be drawn from the string representations
        of that data. If list_fill (function) is supplied, then list_fill will be called to generate
        a list to be drawn.
        """
        popup = components.ListPopup(self.rows, self.cols, title, input_data,
                                     list_fill)
        self.component_init(popup)

        retval = None
        while True:
            event = self.events.get_event()

            if event.type == Event.DOWN:
                popup.down()
            elif event.type == Event.UP:
                popup.up()
            elif event.type == Event.HOME:
                popup.to_top()
            elif event.type == Event.END:
                popup.to_bottom()
            elif event.type == Event.LEFT and self.left_right_menu_nav:
                break
            elif event.type == Event.ESC and self.use_esc_back:
                retval = GO_BACK
                break
            elif (event.type == Event.ENTER) or (event.type == Event.RIGHT
                                                 and self.left_right_menu_nav):
                if popup.selected() is GO_BACK:
                    break
                elif callback:
                    callback(WinContext(self, event, popup, popup.selected()))
                else:
                    break

            self.draw()

        self.component_deinit()

        return retval if retval else popup.selected()

    def create_text_input(self,
                          title,
                          prompt,
                          text="",
                          mask=components.TextInput.TEXT_NORMAL):
        """Get text input from the user"""
        text_input = components.TextInput(self.rows, self.cols, title, prompt,
                                          text, mask)
        self.component_init(text_input)

        if self.events.vim_mode:
            self.events.insert_mode = True
            self.draw()

        while True:
            event = self.events.get_event()

            if event.type == Event.ENTER:
                break
            elif event.type == Event.BACKSPACE:
                text_input.delchar()
            elif event.type == Event.DELETE:
                text_input.delcharforward()
            elif event.type == Event.CHAR_INPUT:
                text_input.addchar(event.value)
            elif event.type == Event.LEFT:
                text_input.left()
            elif event.type == Event.RIGHT:
                text_input.right()
            elif event.type == Event.SLEFT:
                text_input.left(shift_pressed=True)
            elif event.type == Event.SRIGHT:
                text_input.right(shift_pressed=True)
            elif event.type == Event.ESC:  # Always allow exiting from text input with ESC
                break
            elif event.type == Event.HOME:
                text_input.cursor_to_beginning()
            elif event.type == Event.END:
                text_input.cursor_to_end()
            elif event.type == Event.SHOME:
                text_input.cursor_to_beginning(shift_pressed=True)
            elif event.type == Event.SEND:
                text_input.cursor_to_end(shift_pressed=True)

            self.draw()

        self.component_deinit()
        text_input.close()

        if event.type == Event.ESC:
            return Window.CANCEL
        return text_input.text

    def create_filtered_list(
        self,
        prompt,
        input_data=None,
        callback=None,
        list_fill=None,
        filter_function=None,
        create_fn=None,
    ):
        """
        If input_data (list) is supplied, the list will be drawn from the string representations
        of that data. If list_fill (function) is supplied, then list_fill will be called to generate
        a list to be drawn.

        create_fn: A function to run when the list is created, with the filtered list as an argument
        """
        filtered_list = components.FilteredList(
            1,
            0,
            self.rows - 1,
            self.cols,
            input_data,
            list_fill,
            prompt,
            filter_function,
        )
        self.component_init(filtered_list)

        if create_fn:
            create_fn(filtered_list)

        while True:
            event = self.events.get_event()

            if event.type == Event.DOWN:
                filtered_list.down()
            elif event.type == Event.UP:
                filtered_list.up()
            elif event.type == Event.HOME:
                filtered_list.to_top()
            elif event.type == Event.END:
                filtered_list.to_bottom()
            elif event.type == Event.LEFT and self.left_right_menu_nav:
                break
            elif event.type == Event.BACKSPACE:
                filtered_list.delchar()
            elif event.type == Event.ESC and self.use_esc_back:
                break
            elif event.type == Event.CHAR_INPUT:
                filtered_list.addchar(event.value)
            elif (event.type == Event.ENTER) or (event.type == Event.RIGHT
                                                 and self.left_right_menu_nav):
                if callback and filtered_list.selected() != GO_BACK:
                    filtered_list.dirty = True
                    callback(
                        WinContext(self, event, filtered_list,
                                   filtered_list.selected()))

                    if self.clear_filter:
                        filtered_list.clear_filter()
                    filtered_list.refresh()
                else:
                    break

            self.draw()

        filtered_list.clear()
        self.component_deinit()

        if event.type == Event.LEFT and self.left_right_menu_nav:
            return GO_BACK

        return filtered_list.selected()

    def new_logger(self):
        logger = components.Logger(1, 0, self.rows - 1, self.cols)
        self.component_init(logger)

        return logger

    def remove_logger(self):
        self.component_deinit()<|MERGE_RESOLUTION|>--- conflicted
+++ resolved
@@ -2,14 +2,9 @@
 import curses
 import typing
 
-<<<<<<< HEAD
-from zygrader.config.preferences import is_preference_set
+from zygrader.config import preferences
 from . import components, events
 from .events import Event, GO_BACK
-=======
-from zygrader.config import preferences
-from . import components
->>>>>>> 5fb81211
 from .utils import add_str, resize_window
 from .layers import ComponentLayer
 
@@ -44,21 +39,12 @@
         return None
 
     def update_preferences(self):
-<<<<<<< HEAD
-        self.dark_mode = is_preference_set("dark_mode")
-        self.christmas_mode = is_preference_set("christmas_mode")
-        self.events.vim_mode = is_preference_set("vim_mode")
-        self.left_right_menu_nav = is_preference_set("left_right_arrow_nav")
-        self.clear_filter = is_preference_set("clear_filter")
-        self.use_esc_back = is_preference_set("use_esc_back")
-=======
         self.dark_mode = preferences.get("dark_mode")
         self.christmas_mode = preferences.get("christmas_mode")
-        self.vim_mode = preferences.get("vim_mode")
+        self.events.vim_mode = preferences.get("vim_mode")
         self.left_right_menu_nav = preferences.get("left_right_arrow_nav")
         self.clear_filter = preferences.get("clear_filter")
         self.use_esc_back = preferences.get("use_esc_back")
->>>>>>> 5fb81211
 
     def __init__(self, callback, window_name):
         Window.instance = self
