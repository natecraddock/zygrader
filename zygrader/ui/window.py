"""Window: The zygrader window manager and input handling"""
import curses
import typing

from zygrader.config.preferences import is_preference_set
from . import components, input
from .input import Event, GO_BACK
from .utils import add_str, resize_window
from .layers import ComponentLayer


class WinContext:
    """A wrapper for the current window context when components execute a callback"""
    def __init__(self, window, event: Event, component, custom_data):
        self.window = window
        self.event = event
        self.component = component
        self.data = custom_data


class Tab:
    """A tab holds a stack of component layers. Zygrader always has 4 tabs, they are not always visible."""

    def __init__(self):
        self.component_layers: typing.List[ComponentLayer] = []
        self.open = False


class Window:
    EVENT_REFRESH_LIST = "flags_and_locks"
    CANCEL = -1

    instance = None

    @staticmethod
    def get_window() -> "Window":
        if Window.instance:
            return Window.instance
        return None

    def update_preferences(self):
        self.dark_mode = is_preference_set("dark_mode")
        self.christmas_mode = is_preference_set("christmas_mode")
        self.input.vim_mode = is_preference_set("vim_mode")
        self.left_right_menu_nav = is_preference_set("left_right_arrow_nav")
        self.clear_filter = is_preference_set("clear_filter")
        self.use_esc_back = is_preference_set("use_esc_back")

<<<<<<< HEAD
=======
    def set_mode(self, mode: int):
        """Set the vim edit mode"""
        if mode == Window.MODE_NORMAL:
            self.insert_mode = False
            self.mark_mode = False
        elif mode == Window.MODE_INSERT:
            self.insert_mode = True
            self.mark_mode = False
        elif mode == Window.MODE_MARK:
            self.insert_mode = False
            self.mark_mode = True

        self.draw_header()
        curses.doupdate()

        return Event.NONE

    def get_input(self, input_win) -> Event:
        """Get input and handle resize events"""
        event = Event.NONE
        event_value = Event.NONE
        event_mod = None

        input_code = input_win.getch()
        if input_code == -1:
            return Event(event, event_value)

        # Cases for each type of input
        if input_code == curses.KEY_RESIZE:
            self.__resize_terminal()
            curses.flushinp()
        elif input_code in {curses.KEY_ENTER, ord("\n"), ord("\r")}:
            event = Event.ENTER
        elif input_code == curses.KEY_HOME:
            event = Event.HOME
        elif input_code == curses.KEY_END:
            event = Event.END
        elif input_code == curses.KEY_UP:
            event = Event.UP
        elif input_code == curses.KEY_DOWN:
            event = Event.DOWN
        elif input_code == curses.KEY_LEFT:
            event = Event.LEFT
        elif input_code == curses.KEY_RIGHT:
            event = Event.RIGHT
        elif input_code == curses.KEY_SLEFT:
            event = Event.SLEFT
        elif input_code == curses.KEY_SRIGHT:
            event = Event.SRIGHT
        elif input_code == curses.KEY_SHOME:
            event = Event.SHOME
        elif input_code == curses.KEY_SEND:
            event = Event.SEND
        elif input_code == curses.KEY_SR:
            event = Event.SUP
        elif input_code == curses.KEY_SF:
            event = Event.SDOWN
        elif input_code == ord("\t"):
            event = Event.TAB
        elif input_code == curses.KEY_BTAB:
            event = Event.BTAB
        elif self.vim_mode:
            event, event_value = self.get_input_vim(input_code)
        elif input_code == 27:  # curses does not have a pre-defined constant for ESC
            event = Event.ESC
        elif input_code == curses.KEY_BACKSPACE:
            event = Event.BACKSPACE
        elif input_code == curses.KEY_DC:
            event = Event.DELETE
        elif input_code:
            event = Event.CHAR_INPUT
            event_value = chr(input_code)

        self.header_offset += 1
        return Event(event, event_value, event_mod)

    def get_input_vim(self, input_code):
        event = Event.NONE
        event_value = Event.NONE

        if input_code == curses.KEY_BACKSPACE and self.insert_mode:
            event = Event.BACKSPACE
        elif input_code == curses.KEY_DC and self.insert_mode:
            event = Event.DELETE
        elif input_code == 27:
            if self.insert_mode:
                event = self.set_mode(Window.MODE_NORMAL)
            elif self.mark_mode:
                event = self.set_mode(Window.MODE_NORMAL)
            else:
                event = Event.ESC
        elif not self.mark_mode and not self.insert_mode and chr(
                input_code) == "i":
            event = self.set_mode(Window.MODE_INSERT)
        elif not self.insert_mode and not self.mark_mode and chr(
                input_code) == "v":
            event = self.set_mode(Window.MODE_MARK)
        elif not self.insert_mode:
            if chr(input_code) == "h":
                event = Event.SLEFT if self.mark_mode else Event.LEFT
            elif chr(input_code) == "j":
                event = Event.SDOWN if self.mark_mode else Event.DOWN
            elif chr(input_code) == "k":
                event = Event.SUP if self.mark_mode else Event.UP
            elif chr(input_code) == "l":
                event = Event.SRIGHT if self.mark_mode else Event.RIGHT
            else:
                event = Event.NONE
        elif self.insert_mode:
            event = Event.CHAR_INPUT
            event_value = chr(input_code)

        return event, event_value

    def input_thread_fn(self):
        # Create window for input
        input_win = curses.newwin(0, 0, 1, 1)
        input_win.keypad(True)
        # Makes getch blocking to reduce CPU usage
        input_win.nodelay(False)

        while True:
            self.take_input.wait()
            event = self.get_input(input_win)
            if not self.take_input.is_set():
                continue
            if event.type != Event.NONE:
                self.event_queue.put_nowait(event)

            # Kill thread at end
            if self.stop_input:
                break

    def clear_event_queue(self):
        """Clear all events from the queue"""
        while not self.event_queue.empty():
            self.event_queue.get_nowait()

    def consume_event(self) -> Event:
        """Consume one event from the event queue. Blocks when no events are found"""
        return self.event_queue.get()

    def push_refresh_event(self):
        """Force the ui to refresh even when it is in an input loop"""
        event = Event(Event.REFRESH, None)
        self.event_queue.put_nowait(event)

>>>>>>> 16c4e92b
    def __init__(self, callback, window_name):
        Window.instance = self
        """Initialize screen and run callback function"""
        self.name = window_name

        self.tabs: typing.List[Tab] = []
        self.active_tab: Tab = Tab()

<<<<<<< HEAD
        # All user input handling is done in a separate thread
        # Inside the input class
        self.input = input.Input()
=======
        # Create a thread to handle input separately
        # The main thread handles drawing
        self.input_thread = threading.Thread(target=self.input_thread_fn,
                                             name="Input",
                                             daemon=True)
        self.stop_input = False

        # Add an event to toggle input thread
        self.take_input = threading.Event()
        self.take_input.set()
>>>>>>> 16c4e92b

        # Set user preference variables
        self.update_preferences()

        curses.wrapper(self.__init_curses, callback)

        # Cleanup when finished accepting input
        self.stdscr.clear()
        self.stdscr.refresh()
        curses.endwin()

    def __init_curses(self, stdscr, callback):
        """Configure basic curses settings"""
        self.stdscr = stdscr

        self.__get_window_dimensions()

        # Hide cursor
        curses.curs_set(0)

        self.__init_colors()

        # Create header
        self.header = curses.newwin(1, self.cols, 0, 0)
        self.header.bkgd(" ", curses.color_pair(1))

        # Stacks for Components and header titles
        self.components = []
        self.header_titles = [""]

        # Used for animated themes
        self.header_offset = 0
        self.__header_title = ""
        self.__header_title_load = ""
        self.__email_text = ""

        # Input is now ready to start
        self.input.input_thread.start()

        # Execute callback with a reference to the window object
        callback(self)

    def __get_window_dimensions(self):
        self.rows, self.cols = self.stdscr.getmaxyx()

    def __init_colors(self):
        curses.init_pair(1, curses.COLOR_WHITE, curses.COLOR_BLACK)
        curses.init_pair(2, curses.COLOR_RED, curses.COLOR_BLACK)

        # Holiday LIGHT variant
        curses.init_pair(3, curses.COLOR_GREEN, curses.COLOR_WHITE)
        curses.init_pair(4, curses.COLOR_RED, curses.COLOR_WHITE)

        # Holiday DARK variant
        curses.init_pair(5, curses.COLOR_GREEN, curses.COLOR_BLACK)
        curses.init_pair(6, curses.COLOR_RED, curses.COLOR_BLACK)

        # Flagged lines
        curses.init_pair(7, curses.COLOR_CYAN, curses.COLOR_BLACK)

    def __resize_terminal(self):
        """Function to run after resize events in the terminal"""
        self.__get_window_dimensions()
        curses.resize_term(self.rows, self.cols)

        for component in self.components:
            component.resize(self.rows, self.cols)

        self.draw()

    def get_header_colors(self):
        if self.dark_mode:
            return curses.color_pair(5), curses.color_pair(6)
        return curses.color_pair(3), curses.color_pair(4)

    def set_email(self, email):
        self.__email_text = email

    def set_header(self, text):
        """Load a string to be used for the next component"""
        self.__header_title_load = text

    def draw_header(self):
        """Set the header text"""
        self.header.erase()
        resize_window(self.header, 1, self.cols)

        # Store the cursor location
        loc = curses.getsyx()

        if self.header_titles[-1]:
            self.__header_title = self.header_titles[-1]

        if self.__header_title:
            if callable(self.__header_title):
                display_text = f"{self.name} | {self.__header_title()}"
            else:
                display_text = f"{self.name} | {self.__header_title}"
        else:
            display_text = self.name

        if self.__email_text:
            display_text += f" | {self.__email_text}"

        if self.input.insert_mode:
            display_text += " | INSERT"
        elif self.input.mark_mode:
            display_text += " | VISUAL"

        # Centered header
        row = self.cols // 2 - len(display_text) // 2
        add_str(self.header, 0, row, display_text)

        # Christmas theme
        if self.christmas_mode:
            red, green = self.get_header_colors()

            for row in range(self.cols):
                if ((row // 2) + self.header_offset) % 2 is 0:
                    self.header.chgat(0, row, red | curses.A_BOLD)
                else:
                    self.header.chgat(0, row, green | curses.A_BOLD)

        self.header.noutrefresh()

        curses.setsyx(*loc)

    def register_layer(self, layer: ComponentLayer):
        self.active_tab.component_layers.append(layer)

    def loop(self):
        """Handle events in a loop until the program is exited"""
        while True:
            event = self.input.consume_event()

            if event.type == Event.HEADER_UPDATE:
                # self.update_header()
                pass
            else:
                for layer in self.active_tab.component_layers:
                    layer.event_handler(event)
                    layer.draw()

    def draw(self):
        """Draw each component in the stack"""
        self.update_window()
        self.stdscr.erase()
        self.stdscr.noutrefresh()

        self.draw_header()

        # Find last blocking component
        block_index = 0
        for index in reversed(range(len(self.components))):
            if self.components[index].blocking:
                block_index = index
                break

        for component in self.components[block_index:]:
            component.draw()

        # All windows have been tagged for redraw with noutrefresh
        # Now do a single draw pass with doupdate
        curses.doupdate()

    def update_window(self):
        if self.dark_mode:
            curses.init_pair(1, curses.COLOR_WHITE, curses.COLOR_BLACK)
            curses.init_pair(7, curses.COLOR_CYAN, curses.COLOR_BLACK)
            curses.init_pair(2, curses.COLOR_RED, curses.COLOR_BLACK)
        else:
            curses.init_pair(1, curses.COLOR_BLACK, curses.COLOR_WHITE)
            curses.init_pair(7, curses.COLOR_CYAN, curses.COLOR_WHITE)
            curses.init_pair(2, curses.COLOR_RED, curses.COLOR_WHITE)
        self.stdscr.bkgd(" ", curses.color_pair(1))

    def component_init(self, component):
        self.input.disable_modes()

        self.components.append(component)
        if self.__header_title_load:
            self.header_titles.append(self.__header_title_load)
            self.__header_title_load = ""
        else:
            self.header_titles.append(self.header_titles[-1])

        self.draw()

    def component_deinit(self):
        self.input.disable_modes()

        self.components.pop()
        self.header_titles.pop()
        self.draw()

    def create_popup(self, title, message, align=components.Popup.ALIGN_CENTER):
        """Create a popup with title and message that returns after enter"""
        popup = components.Popup(self.rows, self.cols, title, message, align)
        self.component_init(popup)

        while True:
            event = self.input.consume_event()

            if event.type == Event.ENTER:
                break

            self.draw()

        self.component_deinit()

    def create_waiting_popup(self,
                             title,
                             message,
                             align=components.Popup.ALIGN_CENTER):
        """Create a popup that the user cannot exit out of.

        Exiting the popup must be done by calling close() on the returned control object.
        The creator of the popup should block until it calls close() to avoid input issues.
        """
        class WaitingPopupControl:
            def __init__(self, window):
                self.window = window
                self.has_exited = False

            def update(self):
                self.window.draw()

            def close(self):
                if not self.has_exited:
                    self.window.component_deinit()
                    self.window.input.clear_event_queue()
                self.has_exited = True

        popup = components.OptionsPopup(self.rows, self.cols, title, message,
                                        [], False, align)
        self.component_init(popup)

        return WaitingPopupControl(self)

    def create_bool_popup(self,
                          title,
                          message,
                          align=components.Popup.ALIGN_CENTER):
        """Create a popup with title and message that returns true/false"""
        options = ["Yes", "No"]
        popup = components.OptionsPopup(self.rows, self.cols, title, message,
                                        options, False, align)
        self.component_init(popup)

        while True:
            event = self.input.consume_event()

            if event.type in {Event.LEFT, Event.UP, Event.BTAB}:
                popup.previous()
            elif event.type in {Event.RIGHT, Event.DOWN, Event.TAB}:
                popup.next()
            elif event.type == Event.ENTER:
                break

            self.draw()

        self.component_deinit()

        return popup.selected() == options[0]

    def create_options_popup(self,
                             title,
                             message,
                             options,
                             align=components.Popup.ALIGN_CENTER):
        """Create a popup with multiple options that can be selected with the keyboard.
        options is either a dictionary of string to callback function pairs or a list of strings
        """
        use_dict = bool(isinstance(options, dict))

        popup = components.OptionsPopup(self.rows, self.cols, title, message,
                                        options, use_dict, align)
        self.component_init(popup)

        while True:
            event = self.input.consume_event()

            if event.type in {Event.LEFT, Event.UP, Event.BTAB}:
                popup.previous()
            elif event.type in {Event.RIGHT, Event.DOWN, Event.TAB}:
                popup.next()
            elif event.type == Event.HOME:
                popup.first()
            elif event.type == Event.END:
                popup.last()
            elif event.type == Event.ESC and self.use_esc_back:
                break
            elif event.type == Event.ENTER:
                if use_dict:
                    callback_fn = popup.selected()
                    if not callback_fn:
                        break
                    ret = callback_fn(WinContext(self, event, popup, None))
                    if ret:
                        break
                else:
                    break

            self.draw()

        self.component_deinit()

        if not use_dict:
            return popup.selected()

    def create_datetime_spinner(self,
                                title,
                                time=None,
                                quickpicks=None,
                                optional=False,
                                include_date=True):
        """Create a popup with a datetime spinner to select a datetime.
        time is the initial time to present
        quickpicks is an optional list of (minute, second) pairs.
         If provided, spinning the minute field will spin through the quickpicks
        """

        popup = components.DatetimeSpinner(self.rows, self.cols, title, time,
                                           quickpicks, optional, include_date)

        self.component_init(popup)

        retval = None
        while True:
            event = self.input.consume_event()

            if event.type in {Event.LEFT, Event.BTAB}:
                popup.previous_field()
            elif event.type in {Event.RIGHT, Event.TAB}:
                popup.next_field()
            elif event.type == Event.HOME:
                popup.first_field()
            elif event.type == Event.END:
                popup.last_field()
            elif event.type == Event.UP:
                popup.increment_field()
            elif event.type == Event.DOWN:
                popup.decrement_field()
            elif event.type == Event.SUP:
                popup.alt_increment_field()
            elif event.type == Event.SDOWN:
                popup.alt_decrement_field()
            elif event.type == Event.CHAR_INPUT:
                popup.addchar(event.value)
            elif event.type == Event.ESC and self.use_esc_back:
                retval = GO_BACK
                break
            elif event.type == Event.ENTER and popup.is_confirmed():
                break

            self.draw()

        self.component_deinit()

        return retval if retval else popup.get_time()

    def create_list_popup(self,
                          title,
                          input_data=None,
                          callback=None,
                          list_fill=None):
        """Create a popup with a list of options that can be scrolled and selected

        If input_data (list) is supplied, the list will be drawn from the string representations
        of that data. If list_fill (function) is supplied, then list_fill will be called to generate
        a list to be drawn.
        """
        popup = components.ListPopup(self.rows, self.cols, title, input_data,
                                     list_fill)
        self.component_init(popup)

        retval = None
        while True:
            event = self.input.consume_event()

            if event.type == Event.DOWN:
                popup.down()
            elif event.type == Event.UP:
                popup.up()
            elif event.type == Event.HOME:
                popup.to_top()
            elif event.type == Event.END:
                popup.to_bottom()
            elif event.type == Event.LEFT and self.left_right_menu_nav:
                break
            elif event.type == Event.ESC and self.use_esc_back:
                retval = GO_BACK
                break
            elif (event.type == Event.ENTER) or (event.type == Event.RIGHT
                                                 and self.left_right_menu_nav):
                if popup.selected() is GO_BACK:
                    break
                elif callback:
                    callback(WinContext(self, event, popup, popup.selected()))
                else:
                    break

            self.draw()

        self.component_deinit()

        return retval if retval else popup.selected()

    def create_text_input(self,
                          title,
                          prompt,
                          text="",
                          mask=components.TextInput.TEXT_NORMAL):
        """Get text input from the user"""
        text_input = components.TextInput(self.rows, self.cols, title, prompt,
                                          text, mask)
        self.component_init(text_input)

        if self.input.vim_mode:
            self.input.insert_mode = True
            self.draw()

        while True:
            event = self.input.consume_event()

            if event.type == Event.ENTER:
                break
            elif event.type == Event.BACKSPACE:
                text_input.delchar()
            elif event.type == Event.DELETE:
                text_input.delcharforward()
            elif event.type == Event.CHAR_INPUT:
                text_input.addchar(event.value)
            elif event.type == Event.LEFT:
                text_input.left()
            elif event.type == Event.RIGHT:
                text_input.right()
            elif event.type == Event.SLEFT:
                text_input.left(shift_pressed=True)
            elif event.type == Event.SRIGHT:
                text_input.right(shift_pressed=True)
            elif event.type == Event.ESC:  # Always allow exiting from text input with ESC
                break
            elif event.type == Event.HOME:
                text_input.cursor_to_beginning()
            elif event.type == Event.END:
                text_input.cursor_to_end()
            elif event.type == Event.SHOME:
                text_input.cursor_to_beginning(shift_pressed=True)
            elif event.type == Event.SEND:
                text_input.cursor_to_end(shift_pressed=True)

            self.draw()

        self.component_deinit()
        text_input.close()

        if event.type == Event.ESC:
            return Window.CANCEL
        return text_input.text

    def create_filtered_list(
        self,
        prompt,
        input_data=None,
        callback=None,
        list_fill=None,
        filter_function=None,
        create_fn=None,
    ):
        """
        If input_data (list) is supplied, the list will be drawn from the string representations
        of that data. If list_fill (function) is supplied, then list_fill will be called to generate
        a list to be drawn.

        create_fn: A function to run when the list is created, with the filtered list as an argument
        """
        filtered_list = components.FilteredList(
            1,
            0,
            self.rows - 1,
            self.cols,
            input_data,
            list_fill,
            prompt,
            filter_function,
        )
        self.component_init(filtered_list)

        if create_fn:
            create_fn(filtered_list)

        while True:
            event = self.input.consume_event()

            if event.type == Event.DOWN:
                filtered_list.down()
            elif event.type == Event.UP:
                filtered_list.up()
            elif event.type == Event.HOME:
                filtered_list.to_top()
            elif event.type == Event.END:
                filtered_list.to_bottom()
            elif event.type == Event.LEFT and self.left_right_menu_nav:
                break
            elif event.type == Event.BACKSPACE:
                filtered_list.delchar()
            elif event.type == Event.ESC and self.use_esc_back:
                break
            elif event.type == Event.CHAR_INPUT:
                filtered_list.addchar(event.value)
            elif (event.type == Event.ENTER) or (event.type == Event.RIGHT
                                                 and self.left_right_menu_nav):
                if callback and filtered_list.selected() != GO_BACK:
                    filtered_list.dirty = True
                    callback(
                        WinContext(self, event, filtered_list,
                                   filtered_list.selected()))

                    if self.clear_filter:
                        filtered_list.clear_filter()
                    filtered_list.refresh()
                else:
                    break

            self.draw()

        filtered_list.clear()
        self.component_deinit()

        if event.type == Event.LEFT and self.left_right_menu_nav:
            return GO_BACK

        return filtered_list.selected()

    def new_logger(self):
        logger = components.Logger(1, 0, self.rows - 1, self.cols)
        self.component_init(logger)

        return logger

    def remove_logger(self):
        self.component_deinit()<|MERGE_RESOLUTION|>--- conflicted
+++ resolved
@@ -20,7 +20,6 @@
 
 class Tab:
     """A tab holds a stack of component layers. Zygrader always has 4 tabs, they are not always visible."""
-
     def __init__(self):
         self.component_layers: typing.List[ComponentLayer] = []
         self.open = False
@@ -46,156 +45,6 @@
         self.clear_filter = is_preference_set("clear_filter")
         self.use_esc_back = is_preference_set("use_esc_back")
 
-<<<<<<< HEAD
-=======
-    def set_mode(self, mode: int):
-        """Set the vim edit mode"""
-        if mode == Window.MODE_NORMAL:
-            self.insert_mode = False
-            self.mark_mode = False
-        elif mode == Window.MODE_INSERT:
-            self.insert_mode = True
-            self.mark_mode = False
-        elif mode == Window.MODE_MARK:
-            self.insert_mode = False
-            self.mark_mode = True
-
-        self.draw_header()
-        curses.doupdate()
-
-        return Event.NONE
-
-    def get_input(self, input_win) -> Event:
-        """Get input and handle resize events"""
-        event = Event.NONE
-        event_value = Event.NONE
-        event_mod = None
-
-        input_code = input_win.getch()
-        if input_code == -1:
-            return Event(event, event_value)
-
-        # Cases for each type of input
-        if input_code == curses.KEY_RESIZE:
-            self.__resize_terminal()
-            curses.flushinp()
-        elif input_code in {curses.KEY_ENTER, ord("\n"), ord("\r")}:
-            event = Event.ENTER
-        elif input_code == curses.KEY_HOME:
-            event = Event.HOME
-        elif input_code == curses.KEY_END:
-            event = Event.END
-        elif input_code == curses.KEY_UP:
-            event = Event.UP
-        elif input_code == curses.KEY_DOWN:
-            event = Event.DOWN
-        elif input_code == curses.KEY_LEFT:
-            event = Event.LEFT
-        elif input_code == curses.KEY_RIGHT:
-            event = Event.RIGHT
-        elif input_code == curses.KEY_SLEFT:
-            event = Event.SLEFT
-        elif input_code == curses.KEY_SRIGHT:
-            event = Event.SRIGHT
-        elif input_code == curses.KEY_SHOME:
-            event = Event.SHOME
-        elif input_code == curses.KEY_SEND:
-            event = Event.SEND
-        elif input_code == curses.KEY_SR:
-            event = Event.SUP
-        elif input_code == curses.KEY_SF:
-            event = Event.SDOWN
-        elif input_code == ord("\t"):
-            event = Event.TAB
-        elif input_code == curses.KEY_BTAB:
-            event = Event.BTAB
-        elif self.vim_mode:
-            event, event_value = self.get_input_vim(input_code)
-        elif input_code == 27:  # curses does not have a pre-defined constant for ESC
-            event = Event.ESC
-        elif input_code == curses.KEY_BACKSPACE:
-            event = Event.BACKSPACE
-        elif input_code == curses.KEY_DC:
-            event = Event.DELETE
-        elif input_code:
-            event = Event.CHAR_INPUT
-            event_value = chr(input_code)
-
-        self.header_offset += 1
-        return Event(event, event_value, event_mod)
-
-    def get_input_vim(self, input_code):
-        event = Event.NONE
-        event_value = Event.NONE
-
-        if input_code == curses.KEY_BACKSPACE and self.insert_mode:
-            event = Event.BACKSPACE
-        elif input_code == curses.KEY_DC and self.insert_mode:
-            event = Event.DELETE
-        elif input_code == 27:
-            if self.insert_mode:
-                event = self.set_mode(Window.MODE_NORMAL)
-            elif self.mark_mode:
-                event = self.set_mode(Window.MODE_NORMAL)
-            else:
-                event = Event.ESC
-        elif not self.mark_mode and not self.insert_mode and chr(
-                input_code) == "i":
-            event = self.set_mode(Window.MODE_INSERT)
-        elif not self.insert_mode and not self.mark_mode and chr(
-                input_code) == "v":
-            event = self.set_mode(Window.MODE_MARK)
-        elif not self.insert_mode:
-            if chr(input_code) == "h":
-                event = Event.SLEFT if self.mark_mode else Event.LEFT
-            elif chr(input_code) == "j":
-                event = Event.SDOWN if self.mark_mode else Event.DOWN
-            elif chr(input_code) == "k":
-                event = Event.SUP if self.mark_mode else Event.UP
-            elif chr(input_code) == "l":
-                event = Event.SRIGHT if self.mark_mode else Event.RIGHT
-            else:
-                event = Event.NONE
-        elif self.insert_mode:
-            event = Event.CHAR_INPUT
-            event_value = chr(input_code)
-
-        return event, event_value
-
-    def input_thread_fn(self):
-        # Create window for input
-        input_win = curses.newwin(0, 0, 1, 1)
-        input_win.keypad(True)
-        # Makes getch blocking to reduce CPU usage
-        input_win.nodelay(False)
-
-        while True:
-            self.take_input.wait()
-            event = self.get_input(input_win)
-            if not self.take_input.is_set():
-                continue
-            if event.type != Event.NONE:
-                self.event_queue.put_nowait(event)
-
-            # Kill thread at end
-            if self.stop_input:
-                break
-
-    def clear_event_queue(self):
-        """Clear all events from the queue"""
-        while not self.event_queue.empty():
-            self.event_queue.get_nowait()
-
-    def consume_event(self) -> Event:
-        """Consume one event from the event queue. Blocks when no events are found"""
-        return self.event_queue.get()
-
-    def push_refresh_event(self):
-        """Force the ui to refresh even when it is in an input loop"""
-        event = Event(Event.REFRESH, None)
-        self.event_queue.put_nowait(event)
-
->>>>>>> 16c4e92b
     def __init__(self, callback, window_name):
         Window.instance = self
         """Initialize screen and run callback function"""
@@ -204,22 +53,9 @@
         self.tabs: typing.List[Tab] = []
         self.active_tab: Tab = Tab()
 
-<<<<<<< HEAD
         # All user input handling is done in a separate thread
         # Inside the input class
         self.input = input.Input()
-=======
-        # Create a thread to handle input separately
-        # The main thread handles drawing
-        self.input_thread = threading.Thread(target=self.input_thread_fn,
-                                             name="Input",
-                                             daemon=True)
-        self.stop_input = False
-
-        # Add an event to toggle input thread
-        self.take_input = threading.Event()
-        self.take_input.set()
->>>>>>> 16c4e92b
 
         # Set user preference variables
         self.update_preferences()
