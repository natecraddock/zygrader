""" A wrapper around the zyBooks API """
from datetime import datetime, timezone, timedelta
import os
import requests
import zipfile
import json

from . import config


class SectionResponse:
    def __init__(self):
        self.success = False
        self.id = ""
        self.name = ""


class Zybooks:
    NO_ERROR = 0
    NO_SUBMISSION = 1
    COMPILE_ERROR = 2
    DOWNLOAD_TIMEOUT = 3
    ERROR = 4

    SUBMISSION_HIGHEST = "highest_score"  # Grade the most recent of the highest score
    CHECK_LATE_SUBMISSION = "due" # Remove late submissions

    session = None
    token = ""

    def __init__(self):
        Zybooks.session = requests.session()

    def authenticate(self, username, password):
        """Authenticate a user to zyBooks"""
        auth_url = "https://zyserver.zybooks.com/v1/signin"
        payload = {"email": username, "password": password}
        
        r = Zybooks.session.post(auth_url, json=payload)

        # Authentification failed
        if not r.json()["success"]:
            return False
        
        # Store auth token
        Zybooks.token = r.json()["session"]["auth_token"]
        return True

    def get_roster(self):
        """Download the roster of regular and temporary students. TAs can be added by adding "TA" to the roles array"""
        roles = '["Student","Temporary"]'
        roster_url = f"https://zyserver.zybooks.com/v1/zybook/{config.g_data.CLASS_CODE}/roster?zybook_roles={roles}"

        payload = {"auth_token": Zybooks.token}
        r = Zybooks.session.get(roster_url, json=payload)

        if not r.ok:
            return False

        return r.json()

    def get_table_of_contents(self):
        """Download the table of contents (toc) for the current zybook"""
        payload = {"auth_token": Zybooks.token}
        toc_url = f'https://zyserver2.zybooks.com/v1/zybook/{config.g_data.CLASS_CODE}/ordering?include=["content_ordering"]'

        r = Zybooks.session.get(toc_url, json=payload)

        if not r.json()["success"]:
            return False
        
        return r.json()["ordering"]["content_ordering"]["chapters"]

    def get_completion_report(self, due_time, zybook_sections):
        """Download a completion report for the whole class
        
        Previous versions of this software allowed for downloading completion by class section,
        but the zybooks api does not provide a consistent way to do so for all textbooks,
        so if a particular class section is desired the filtering must be done after

        This function returns the report as a string to be parsed as needed by the user
        """
        section_ids = [section['canonical_section_id'] for section in zybook_sections]

        aware_due_time = due_time.astimezone()
        offset_minutes = int(-(aware_due_time.tzinfo.utcoffset(None) / timedelta(minutes=1)))

        due_time_for_zybook = aware_due_time.astimezone(tz=timezone(timedelta()))
        due_time_str = due_time_for_zybook.strftime("%Y-%m-%dT%H:%M:%S.%f")[:-3] + "Z"

        query_string = f"?time_zone_offset={offset_minutes}&end_date={due_time_str}&sections={str(section_ids).replace(' ', '')}"

        report_url = f"https://zyserver.zybooks.com/v1/zybook/{config.g_data.CLASS_CODE}/activities/export{query_string}"
        payload = {"auth_token": Zybooks.token}

        r1 = Zybooks.session.get(report_url, json=payload)
        if not r1.json()["success"]:
            return False
        
        csv_url = r1.json()["url"]
        csv_response = requests.get(csv_url)
        if not csv_response.ok:
            return False
        
        return csv_response.content.decode("utf-8")




    def get_zybook_section(self, chapter, section) -> SectionResponse:
        """Given a chapter and section ID, get section information like the zybooks internal ID

        This is useful for running the class manager. To download a submission, the zybooks sectionID
        must be used. It is hard to get manually, so this function returns the id and name.
        """
        class_code = config.g_data.CLASS_CODE
        url = f"https://zyserver.zybooks.com/v1/zybook/{class_code}/chapter/{chapter}/section/{section}"
        payload = {"auth_token": Zybooks.token}

        r = Zybooks.session.get(url, json=payload)
        response = SectionResponse()

        if r.ok:
            section = r.json()["section"]
            content = section["content_resources"][1]

            response.success = True
            response.id = content["id"]
            response.name = content["caption"]

        return response

    def check_valid_class(self, code):
        """Return a boolean indicating if the zybooks class code is valid

        The class code is of the format: BYUCS142Winter2020
        """
        url = f"https://zyserver.zybooks.com/v1/zybooks?zybooks=[\"{code}\"]"
        payload = {"auth_token": Zybooks.token}
        r = Zybooks.session.get(url, json=payload)

        if r.ok:
            return r.json()["zybooks"]

        return False

    def __get_time(self, submission):
        time = submission["date_submitted"]
        date = datetime.strptime(time, "%Y-%m-%dT%H:%M:%SZ")
        date = date.replace(tzinfo=timezone.utc).astimezone(tz=None)
        return date

    def get_time_string(self, submission):
        time = self.__get_time(submission)
        return time.strftime("%I:%M %p - %m-%d-%Y")

    def _get_score(self, submission):
        if "compile_error" in submission["results"]:
            return 0

        if submission["error"]:
            return 0

        score = 0
        results = submission["results"]["test_results"]
        for result in results:
            score += result["score"]

        return score
    
    def _get_max_score(self, submission):
        if submission["error"]:
            return 0

        score = 0

        tests = submission["results"]["config"]["test_bench"]
        for test in tests:
            score += test["max_score"]
        
        return score

    def get_all_submissions(self, part_id, user_id):
        """Get the JSON representing all submissions of a given lab"""
        class_code = config.g_data.CLASS_CODE
        submission_url = f"https://zyserver.zybooks.com/v1/zybook/{class_code}/programming_submission/{part_id}/user/{user_id}"
        payload = {"auth_token": Zybooks.token}

        r = Zybooks.session.get(submission_url, json=payload)
        if not r.ok:
            return None

        return r.json()["submissions"]

    def get_submissions_list(self, part_id, user_id):
        submissions = self.get_all_submissions(part_id, user_id)
        if not submissions:
            return []

<<<<<<< HEAD
        submissions_list = []
        for s in submissions:
            submissions_list.append(f"{self.get_time_string(s)} {self._get_score(s):3}/{self._get_max_score(s)}")

        return submissions_list
=======
        return [f"{self.get_time_string(s)}  Score: {self._get_score(s)}/{self._get_max_score(s)}" for s in submissions]
>>>>>>> 4cc3a973

    def __remove_late_submissions(self, submissions, due_time):
        for submission in submissions[:]:
            submission_time = self.__get_time(submission)

            if submission_time > due_time:
                submissions.remove(submission)

        return submissions

    def __get_submission_highest_score(self, submissions):
        return max(reversed(submissions), key=self._get_score) # Thanks Teikn

    def __get_submission_most_recent(self, submissions):
        return submissions[-1]

    def download_submission(self, part_id, user_id, options, submission_index):
        """Used for grading. Download a single submission and return information for grading.
        This is used together with self.download_assignment, as some labs have multiple submission "parts"
        (such as midterms)

        The Lab fetched and information returns depends on the lab options.
        Usually, the most recent score is returned, but the highest score can also be requested.
        """
        response = {"code": Zybooks.NO_ERROR}

        submissions = self.get_all_submissions(part_id, user_id)

        if not submissions:
            response["code"] = Zybooks.NO_SUBMISSION
            return response

        if submission_index is not None:
            submission = submissions[submission_index]
        else:
            # Strip out late submissions
            if submissions and Zybooks.CHECK_LATE_SUBMISSION in options:
                submissions = self.__remove_late_submissions(submissions, options[Zybooks.CHECK_LATE_SUBMISSION])

            # Student has not submitted or did not submit before assignment was due
            if not submissions:
                response["code"] = Zybooks.NO_SUBMISSION
                return response

            # Get highest score
            if Zybooks.SUBMISSION_HIGHEST in options:
                submission = self.__get_submission_highest_score(submissions)
            else:
                submission = self.__get_submission_most_recent(submissions)

        # If student's code did not compile their score is 0
        if "compile_error" in submission["results"]:
            response["code"] = Zybooks.COMPILE_ERROR

        response["score"] = self._get_score(submission)
        response["max_score"] = self._get_max_score(submission)

        response["date"] = self.get_time_string(submission)
        response["zip_url"] = submission["zip_location"]

        # Success
        return response

    def download_assignment_part(self, assignment, user_id, part, submission_index=None):
        response_part = {"code": Zybooks.NO_ERROR, "name": part["name"], "id": str(part["id"])}
        submission = self.download_submission(part["id"], user_id, assignment.options, submission_index)

        if submission["code"] is not Zybooks.NO_SUBMISSION:
            response_part["score"] = submission["score"]
            response_part["max_score"] = submission["max_score"]
            response_part["zip_url"] = submission["zip_url"]
            response_part["date"] = submission["date"]

            if submission["code"] is Zybooks.COMPILE_ERROR:
                response_part["code"] = Zybooks.COMPILE_ERROR
        else:
            response_part["code"] = Zybooks.NO_SUBMISSION

        return response_part

    def download_assignment(self, student, assignment):
        """Get information from a student's assignment

        An assignment can have multiple submissions within it (midterms...)
        So this function compiles the individual scores from each part
        """
        user_id = str(student.id)
        response = {"code": Zybooks.NO_ERROR, "name": assignment.name, "score": 0, "max_score": 0, "parts": []}
        
        has_submitted = False
        for part in assignment.parts:
            response_part = self.download_assignment_part(assignment, user_id, part)
            if response_part["code"] is not Zybooks.NO_SUBMISSION:
                has_submitted = True

            response["parts"].append(response_part)
        
        # If student has not submitted, just return a non-success message
        if not has_submitted and not Zybooks.CHECK_LATE_SUBMISSION in assignment.options:
            return {"code": Zybooks.NO_SUBMISSION}

        return response

    def get_submission_zip(self, url):
        """Download the submission at the given URL, or from a local cache if available

        While this is technically accessing files at Amazon's servers, it is coupled closely
        enough to zyBooks to include it in this file, rather than making a new file for just
        this feature.

        The cache is stored in the .zygrader_data/SEMESTER_FOLDER/.cache/ directory

        Returns a ZipFile
        """
        # Check if the zip file is already cached. Only use the basename of the url
        cached_name = os.path.join(config.g_data.get_cache_directory(), os.path.basename(url))
        if os.path.exists(cached_name):
            return zipfile.ZipFile(cached_name)

        # If not cached, download
        zip_response = requests.get(url)
        if not zip_response.ok:
            return Zybooks.ERROR

        # Write zip to cache
        with open(cached_name, 'wb') as _file:
            _file.write(zip_response.content)
        return zipfile.ZipFile(cached_name)<|MERGE_RESOLUTION|>--- conflicted
+++ resolved
@@ -197,15 +197,7 @@
         if not submissions:
             return []
 
-<<<<<<< HEAD
-        submissions_list = []
-        for s in submissions:
-            submissions_list.append(f"{self.get_time_string(s)} {self._get_score(s):3}/{self._get_max_score(s)}")
-
-        return submissions_list
-=======
-        return [f"{self.get_time_string(s)}  Score: {self._get_score(s)}/{self._get_max_score(s)}" for s in submissions]
->>>>>>> 4cc3a973
+        return [f"{self.get_time_string(s)}  Score: {self._get_score(s):3}/{self._get_max_score(s)}" for s in submissions]
 
     def __remove_late_submissions(self, submissions, due_time):
         for submission in submissions[:]:
