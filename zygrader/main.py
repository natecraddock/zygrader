"""Zygrader: Main menu for zygrader"""
import argparse
import getpass
import os
import signal
import sys
import time

from zygrader import (admin, config, data, email_manager, grader, logger, ui,
                      updater, user, utils)
from zygrader.config import preferences, versioning
from zygrader.config.shared import SharedData


def lock_cleanup():
    data.lock.unlock_all_labs_by_grader(getpass.getuser())


def sighup_handler(signum, frame):
    lock_cleanup()


def sigint_handler(signum, frame):
    if SharedData.RUNNING_CODE:
        # If child process is running
        if SharedData.running_process.poll() is None:
            SharedData.RUNNING_CODE = False
            SharedData.running_process.send_signal(signal.SIGINT)
            SharedData.running_process = None
    else:
        # Terminating the program
        lock_cleanup()
        sys.exit(0)


def sigtstp_handler(signum, frame):
    if SharedData.RUNNING_CODE:
        # If child process is running
        if SharedData.running_process.poll() is None:
            SharedData.RUNNING_CODE = False
            SharedData.running_process.send_signal(signal.SIGTSTP)


def parse_args():
    """Parse CMD args"""
    parser = argparse.ArgumentParser(
        description="download and inspect zyBooks data for grading")
    parser.add_argument("-s",
                        "--set-data-dir",
                        help="Data path for shared zygrader files")
    parser.add_argument("--init-data-dir",
                        help="Create the folder for shared zygrader files")
    parser.add_argument("-a",
                        "--admin",
                        action="store_true",
                        help="Enable admin features")
    group = parser.add_mutually_exclusive_group()
    group.add_argument("-n",
                       "--no-update",
                       action="store_true",
                       help="Do not check for updates")
    group.add_argument("-i",
                       "--install-version",
                       help="Specify version to install")

    return parser.parse_args()


def handle_args(args):
    if args.set_data_dir:
        if preferences.set_data_directory(args.set_data_dir):
            print(
                f"Successfully set the shared data dir to {args.set_data_dir}")
            time.sleep(1)
        else:
            print(f'Error: The path "{args.set_data_dir}" does not exist.')
            sys.exit()

    if args.init_data_dir:
        if not os.path.exists(args.init_data_dir):
            print(f"Error: the path {args.init_data_dir} does not exist.")
            sys.exit()

        shared_data_dir = os.path.join(args.init_data_dir, "zygrader_data")

        print(f"Warning: You are about to create the following directory:")
        print(f"{shared_data_dir}")
        print(f"Any existing data will be overwritten.")
        print(f"Type 'Y' to confirm, anything else to cancel: ", end="")

        confirm = input()
        if confirm not in {"Y", "y", "yes", "Yes"}:
            print("Canceled")
            sys.exit()

        SharedData.create_shared_data_directory(shared_data_dir)
        preferences.set_data_directory(shared_data_dir)

        print(f"Successfully created the shared data dir at {shared_data_dir}")
        print()
        print(f"Instruct users to run zygrader with the following flag:")
        print(f"zygrader --set-data-dir {shared_data_dir}")
        sys.exit()


def view_changelog():
    window = ui.get_window()
    lines = config.versioning.load_changelog()

    popup = ui.layers.ListLayer("Changelog", popup=True)
    for line in lines:
        popup.add_row_text(line)
    window.run_layer(popup, "Changelog")


def mainloop(args):
    """Create the main menu that runs until zygrader is exited"""
    window = ui.get_window()

<<<<<<< HEAD
    # Create the main menu
    menu = ui.layers.ListLayer()
    menu.add_row_text("Grade", grader.grade)
    menu.add_row_text("Emails", email_manager.email_menu)
    menu.add_row_text("Prep Lab Score Calculator", utils.prep_lab_score_calc)
    menu.add_row_text("Run For Fun", lambda: grader.grade(use_locks=False))
    menu.add_row_text("View Students", utils.view_students)
    menu.add_row_text("Preferences", user.preferences_menu)
    menu.add_row_text("Changelog", view_changelog)
    if admin_mode:
        menu.add_row_text("Admin", admin.admin_menu)
    window.register_layer(menu)

    # Begin the event loop
    window.loop()
=======
    if args.admin:
        MAIN_MENU_OPTIONS.append("Admin")
>>>>>>> 08c7b672


def preference_update_fn():
    """Callback that is run when preferences are updated"""
    window = ui.get_window()
    window.update_preferences()

    events = ui.get_events()
    events.update_preferences()


def main(window: ui.Window, args):
    """Curses has been initialized, now setup various modules before showing the menu"""
<<<<<<< HEAD
    # Read args to set admin mode
    if "-a" in sys.argv:
        admin_mode = True
    else:
        admin_mode = False

    # Register preference update callback
    preferences.add_observer(preference_update_fn)
    preferences.update_observers()

=======
>>>>>>> 08c7b672
    # Notify the user of changes
    versioning.show_versioning_message(window)

    # Start file watch thread
    data.fs_watch.start_fs_watch()

    # Authenticate the user
    if not user.login(window):
        return

    # logger.log("zygrader started")

    mainloop(args)


def start():
    """Setup before initializing curses"""

    # Handle Signals
    signal.signal(signal.SIGINT, sigint_handler)
    signal.signal(signal.SIGTSTP, sigtstp_handler)
    signal.signal(signal.SIGHUP, sighup_handler)

    # Set a short ESC key delay (curses environment variable)
    os.environ.setdefault("ESCDELAY", "25")

    args = parse_args()

    # Check for updates
    if not args.no_update and not args.install_version:
        latest_version = updater.get_latest_version()
        if latest_version != SharedData.VERSION:
            updater.update_zygrader(latest_version)
            sys.exit()

    if args.install_version:
        updater.install_version(args.install_version)
        sys.exit()

    # Setup user configuration
    preferences.initialize()

    versioning.versioning_update_preferences()

    # Handle configuration based args after config has been initialized
    handle_args(args)

    # Check for shared data dir
    data_dir = preferences.get("data_dir")
    if not data_dir:
        print("You have not set the shared data directory")
        print("Please run with the flag --set-data-dir [path]")
        sys.exit()

    # Start application and setup data folders
    if not SharedData.initialize_shared_data(data_dir):
        sys.exit()

    # Load data for the current class
    data.get_students()
    data.get_labs()

    # Create a zygrader window, callback to main function
    ui.Window(main, f"zygrader {SharedData.VERSION}", args)

    logger.log("zygrader exited normally")


if __name__ == "__main__":
    start()<|MERGE_RESOLUTION|>--- conflicted
+++ resolved
@@ -117,7 +117,6 @@
     """Create the main menu that runs until zygrader is exited"""
     window = ui.get_window()
 
-<<<<<<< HEAD
     # Create the main menu
     menu = ui.layers.ListLayer()
     menu.add_row_text("Grade", grader.grade)
@@ -127,16 +126,12 @@
     menu.add_row_text("View Students", utils.view_students)
     menu.add_row_text("Preferences", user.preferences_menu)
     menu.add_row_text("Changelog", view_changelog)
-    if admin_mode:
+    if args.admin:
         menu.add_row_text("Admin", admin.admin_menu)
     window.register_layer(menu)
 
     # Begin the event loop
     window.loop()
-=======
-    if args.admin:
-        MAIN_MENU_OPTIONS.append("Admin")
->>>>>>> 08c7b672
 
 
 def preference_update_fn():
@@ -150,19 +145,10 @@
 
 def main(window: ui.Window, args):
     """Curses has been initialized, now setup various modules before showing the menu"""
-<<<<<<< HEAD
-    # Read args to set admin mode
-    if "-a" in sys.argv:
-        admin_mode = True
-    else:
-        admin_mode = False
-
     # Register preference update callback
     preferences.add_observer(preference_update_fn)
     preferences.update_observers()
 
-=======
->>>>>>> 08c7b672
     # Notify the user of changes
     versioning.show_versioning_message(window)
 
@@ -173,7 +159,7 @@
     if not user.login(window):
         return
 
-    # logger.log("zygrader started")
+    logger.log("zygrader started")
 
     mainloop(args)
 
